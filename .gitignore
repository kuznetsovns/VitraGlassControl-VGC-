--- conflicted
+++ resolved
@@ -15,11 +15,7 @@
 # Environment variables
 .env
 .env.local
-<<<<<<< HEAD
-.env.*.local
-=======
 .env*.local
->>>>>>> 7c2b872a
 
 # Editor directories and files
 .vscode/*
