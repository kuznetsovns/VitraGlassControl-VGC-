--- conflicted
+++ resolved
@@ -1,10 +1,7 @@
 import { useState, useRef, useEffect, useCallback } from 'react'
 import './FloorPlanEditor.css'
-<<<<<<< HEAD
 import { floorPlanStorage, type FloorPlanData } from '../../services/floorPlanStorage'
-=======
 import { vitrageStorage } from '../../services/vitrageStorage'
->>>>>>> 8d907aeb
 
 // Re-define VitrageGrid interface locally since it's not exported from GraphicsEditor
 interface VitrageGrid {
