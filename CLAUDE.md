# CLAUDE.md

This file provides guidance to Claude Code (claude.ai/code) when working with code in this repository.

## Project Overview

VitraGlassControl is a specialized React + TypeScript + Vite application for managing glass panels and window configurations ("Учет витражей со стеклопакетами"). This is not a standard template but a custom graphics-heavy application with drawing capabilities for architectural glass design.

## Development Commands

- **Start development server**: `npm run dev` - Starts Vite dev server with HMR
- **Build for production**: `npm run build` - TypeScript compilation followed by Vite build
- **Lint code**: `npm run lint` - Run ESLint on all files
- **Preview production build**: `npm run preview` - Preview the production build locally

**Note**: This project does not currently have a testing framework configured. When adding tests, consider using Vitest (recommended for Vite projects) or Jest.

## Application Architecture

### Core Structure
- `src/App.tsx` - Entry point that renders the Layout component
- `src/components/Layout.tsx` - Main application shell with sidebar navigation and content area
- `src/components/MainContent.tsx` - Content router that renders different sections based on active menu item
- `src/components/MainPage.tsx` - Landing page with introduction and workflow information
- `src/components/GraphicsEditor/GraphicsEditor.tsx` - Complex canvas-based graphics editor for drawing glass panels
- `src/components/VitrageSpecification/VitrageSpecification.tsx` - Vitrage library and specification management
- `src/components/FloorPlanEditor/FloorPlanEditor.tsx` - Floor plan editor for placing vitrages on building plans

### Navigation Sections
The sidebar provides access to 7 main sections:
1. **Отрисовка витражей с размерами** - Graphics editor for creating vitrage designs
2. **Спецификация витражей** - Vitrage specification library and management
3. **План этажей** - Floor plan editor for placing vitrages on floor plans
4. **Планы фасадов** - Facade plan editor (placeholder)
5. **Поддержка** - Support information
6. **Настройки** - Settings
7. **Администрирование** - Administration

### Key Features
<<<<<<< HEAD
1. **Sidebar Navigation**: 7 main sections including vitrage drawing, specification, floor plans, facade plans, support, settings, and administration
2. **Graphics Editor**: Interactive HTML5 Canvas for drawing and editing glass units with:
=======
1. **Graphics Editor**: Interactive HTML5 Canvas for drawing and editing glass units with:
   - Grid-based vitrage creation system
>>>>>>> 381f0612
   - Drawing tools (select, glass unit creation, profile creation)
   - Real-time property editing with click-to-edit dimensions
   - Drag-and-drop functionality
   - Segment merging for complex configurations
   - Visual feedback with grid and dimensions
2. **Floor Plan Editor**: Canvas-based editor for architectural plans with:
   - Import floor plan images as background reference
   - Place vitrages from specification library onto floor plans
   - Zoom and pan with Shift+scroll wheel
   - Rotate vitrages 90 degrees
   - Organize plans by building (corpus), section, and floor
   - Auto-save functionality
3. **Multi-language Support**: Russian interface for architectural/construction terminology
4. **Local Storage Persistence**: All vitrages and floor plans are saved to browser localStorage

## TypeScript Configuration

The project uses a multi-config TypeScript setup:
- `tsconfig.json` - Root configuration with project references
- `tsconfig.app.json` - App-specific config with strict linting rules
- `tsconfig.node.json` - Node.js tooling configuration

Key TypeScript settings:
- Strict mode enabled with additional linting rules
- Modern ES2022 target with ESNext modules
- React JSX transform enabled
- Bundler module resolution for Vite compatibility

## Code Quality

ESLint is configured with:
- TypeScript ESLint recommended rules
- React Hooks plugin with latest recommended rules
- React Refresh plugin for Vite compatibility
- Browser globals configured

The project enforces strict TypeScript settings including unused variable detection and no fallthrough cases in switch statements.

## Important Data Models

### VitrageSegment Interface
Located in `src/components/GraphicsEditor/GraphicsEditor.tsx`

```typescript
interface VitrageSegment {
  id: string
  row: number, col: number    // Grid position
  x: number, y: number        // Canvas position
  width: number, height: number // Canvas dimensions
  type: 'glass' | 'ventilation' | 'empty' | 'sandwich' | 'casement' | 'door'
  formula?: string            // Element formula (e.g., "4М1-16-4М1")
  label?: string              // Display label (e.g., "G1", "V1")
  realWidth?: number          // Actual dimensions in mm
  realHeight?: number
  merged?: boolean            // For merged segments
  rowSpan?: number, colSpan?: number // Spanning properties
  isStemalit?: boolean        // For glass segments
}
```

### VitrageGrid Interface
Located in `src/components/GraphicsEditor/GraphicsEditor.tsx`

```typescript
interface VitrageGrid {
  id: string
  name: string                // Vitrage identifier (e.g., "В-01")
  rows: number, cols: number  // Grid dimensions
  segments: VitrageSegment[]  // All segments in grid
  totalWidth: number, totalHeight: number // Total canvas size
  profileWidth: number        // Frame thickness
  createdAt: Date
}
```

### FloorPlan Interface
Located in `src/components/FloorPlanEditor/FloorPlanEditor.tsx`

```typescript
interface FloorPlan {
  id: string
  name: string
  corpus: string              // Building name/number
  section: string             // Building section
  floor: number               // Floor number
  walls: Wall[]               // Wall definitions (future use)
  rooms: Room[]               // Room definitions (future use)
  placedVitrages: PlacedVitrage[] // Vitrages placed on floor plan
  scale: number               // mm per pixel
  backgroundImage?: string    // Base64 image data
  backgroundOpacity?: number
  createdAt: Date
  updatedAt: Date
}
```

### PlacedVitrage Interface
Located in `src/components/FloorPlanEditor/FloorPlanEditor.tsx`

```typescript
interface PlacedVitrage {
  id: string
  vitrageId: string           // Reference to VitrageGrid
  x: number, y: number        // Position on floor plan
  rotation: number            // 0, 90, 180, 270 degrees
  wallId?: string             // Wall this vitrage is attached to (future use)
  scale: number               // Display scale factor
}
```

## Working with the Graphics Editor
- Located in `src/components/GraphicsEditor/GraphicsEditor.tsx`
- Uses HTML5 Canvas with React refs for drawing operations
- Grid-based vitrage creation system with configurable rows/columns
- Interactive segment editing with property panels
- Supports segment merging for complex glass configurations
- Real-time dimension editing by clicking on dimension labels
- Canvas coordinates with proportional sizing based on real millimeter dimensions
- Profile system with intelligent intersection handling
- Local storage persistence for saved vitrages

### Key Features
- **Segment Types**: glass, ventilation, empty, sandwich, casement, door
- **Merge Functionality**: Combine adjacent segments with span calculations
- **Dimension System**: Real millimeters converted to proportional canvas coordinates
- **Interactive Editing**: Click dimensions to edit, click segments for properties
- **Profile Rendering**: Automatic frame and intersection drawing

## Environment Configuration

The project uses environment variables stored in `.env`:
- **Supabase Integration**: The application is configured to use Supabase for backend services
- Environment variables are prefixed with `VITE_` to be accessible in the frontend
- **Important**: Never commit real API keys or sensitive credentials to the repository

## Repository Structure

**Note**: This repository contains an embedded `VitraGlassControl-VGC-` directory which appears to be a nested copy of the same project. When working with files, ensure you're modifying the correct instance at the root level unless specifically working with the embedded version.

## Data Flow and Storage

The application uses **browser localStorage** for all data persistence:
- **Vitrages**: Stored under key `'saved-vitrages'` as JSON array of VitrageGrid objects
- **Floor Plans**: Stored under key `'floorPlans'` as JSON array of FloorPlan objects
- **No Backend**: Currently no server-side persistence, all data is client-side only

### Data Sharing Between Components
- **Graphics Editor** → **Vitrage Specification**: Vitrages created in the graphics editor are saved to localStorage
- **Vitrage Specification** → **Floor Plan Editor**: Floor plan editor loads vitrages from localStorage to place on plans
- Changes to data models may require clearing browser localStorage during development

## Development Workflow

When making changes to the application:
1. Run `npm run lint` to check code quality
2. Start the development server with `npm run dev` to test changes
3. Build the project with `npm run build` to verify production compatibility
4. If modifying data models, test with fresh localStorage or provide migration logic<|MERGE_RESOLUTION|>--- conflicted
+++ resolved
@@ -37,13 +37,9 @@
 7. **Администрирование** - Administration
 
 ### Key Features
-<<<<<<< HEAD
 1. **Sidebar Navigation**: 7 main sections including vitrage drawing, specification, floor plans, facade plans, support, settings, and administration
 2. **Graphics Editor**: Interactive HTML5 Canvas for drawing and editing glass units with:
-=======
-1. **Graphics Editor**: Interactive HTML5 Canvas for drawing and editing glass units with:
    - Grid-based vitrage creation system
->>>>>>> 381f0612
    - Drawing tools (select, glass unit creation, profile creation)
    - Real-time property editing with click-to-edit dimensions
    - Drag-and-drop functionality
